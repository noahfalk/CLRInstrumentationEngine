# Change Log

Please format the changes as follows:

## Version Number
+ New:
+ BugFixes:
+ Updates:

# 1.0.23
<<<<<<< HEAD
=======
+ New:
  + Added instrumentation method registration query method via new IProfilerManager5 API.
>>>>>>> 07b22bd5

# 1.0.22
+ New:
  + Added generating MSI and MSM packages
  + Added yaml builds
  + Added ProfilerProxy
  + Added export for global logger with no association with any IProfilerManager instances.
  + Added global logger support to IProfilerManager via new IProfilerManager4 API.
+ BugFixes:
  + Revert License.md to LICENSE and fix NuGet pack. This also fixes doc links.
+ Updates:
  + Removed ExtensionsHost variables in favor of default host.
  + Use public MicroBuild package

# 1.0.21
+ BugFixes:
  + Fixed xdt files to not contain '--' (via %XDT_SITENAME% & %XDT_SCMSITENAME%)

# 1.0.20
+ New:
  + Added support for ICorProfilerInfo8 and ICorProfilerInfo9
  + Added IMethodJitInfo2
+ BugFixes:
  + Work-around for issue in the CLR runtime which causes il/instrumentation maps and il/native maps to be cached incorrectly.
  + Added NuGet signing to headers and engine package

# 1.0.19
+ New:
  + Added IModuleInfo3 interface
  + Changed semantics of GetIsDynamic to match the CLR understanding of dynamic code. I.e. a module is dynamic if and only if its base address is 0.

# 1.0.18
+ Update
  + Fixed bug that causes an AV when jit compiling dynamic methods.

# 1.0.17
+ New
  + Added API version levels to IProfilerManager via new IProfilerManager3 api
  + Added IMethodJitInfo api
  + Added IInstrumentationMethodJitEvents2 api
+ Update
  + Added more dump logs around OriginalIL, Pid, and Module/Method names during Instrumentation

# 1.0.16

+ Updates:
    + Always create new methodinfos (and log existing)

# 1.0.15

+ New:
    + Migrated repo from the internal Microsoft DevDiv account in Azure DevOps.<|MERGE_RESOLUTION|>--- conflicted
+++ resolved
@@ -8,11 +8,8 @@
 + Updates:
 
 # 1.0.23
-<<<<<<< HEAD
-=======
 + New:
   + Added instrumentation method registration query method via new IProfilerManager5 API.
->>>>>>> 07b22bd5
 
 # 1.0.22
 + New:
